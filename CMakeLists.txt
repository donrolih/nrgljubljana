# ##############################################################################
#
# NRG Ljubljana
#
# Copyright (C) Rok Zitko, rok.zitko@ijs.si
#
# NRG Ljubljana is free software: you can redistribute it and/or modify it under the
# terms of the GNU General Public License as published by the Free Software
# Foundation, either version 3 of the License, or (at your option) any later
# version.
#
# NRG Ljubljana is distributed in the hope that it will be useful, but WITHOUT ANY
# WARRANTY; without even the implied warranty of MERCHANTABILITY or FITNESS FOR
# A PARTICULAR PURPOSE. See the GNU General Public License for more details.
#
# You should have received a copy of the GNU General Public License along with
# nrgljubljana (in the file COPYING.txt in this directory). If not, see
# <http://www.gnu.org/licenses/>.
#
# ##############################################################################

cmake_minimum_required(VERSION 3.0.2 FATAL_ERROR)
if(POLICY CMP0074)
  cmake_policy(SET CMP0074 NEW)
endif()

# ############
# Define Project
<<<<<<< HEAD
project(NRGLJUBLJANA VERSION 2019.11 LANGUAGES C CXX)
=======
project(APP4TRIQS VERSION 2.2.0 LANGUAGES C CXX)
get_directory_property(IS_SUBPROJECT PARENT_DIRECTORY)
>>>>>>> 7b8b71e9

# ############
# Load CPP2PY
# find_package(Cpp2Py 1.6 REQUIRED)

# Get the git hash & print status
execute_process(COMMAND git rev-parse HEAD WORKING_DIRECTORY ${PROJECT_SOURCE_DIR} OUTPUT_VARIABLE PROJECT_GIT_HASH OUTPUT_STRIP_TRAILING_WHITESPACE)
message(STATUS "${PROJECT_NAME} version : ${PROJECT_VERSION}")
message(STATUS "${PROJECT_NAME} Git hash: ${PROJECT_GIT_HASH}")

# Assert that Install directory is given and invalid.
if(CMAKE_INSTALL_PREFIX_INITIALIZED_TO_DEFAULT OR (NOT IS_ABSOLUTE ${CMAKE_INSTALL_PREFIX}))
<<<<<<< HEAD
  message(FATAL_ERROR "No install prefix given (or invalid)")
=======
  message(STATUS "No install prefix given (or invalid). Defaulting to TRIQS_ROOT")
  set(CMAKE_INSTALL_PREFIX ${TRIQS_ROOT} CACHE PATH "default install path" FORCE)
  set(CMAKE_INSTALL_PREFIX_INITIALIZED_TO_DEFAULT FALSE)
>>>>>>> 7b8b71e9
endif()
message(STATUS "-------- CMAKE_INSTALL_PREFIX: ${CMAKE_INSTALL_PREFIX} --------")

# ############
# Options

# Make additional Find Modules available
list(APPEND CMAKE_MODULE_PATH ${PROJECT_SOURCE_DIR}/share/cmake/Modules)

# FindMathematica
list(APPEND CMAKE_MODULE_PATH ${PROJECT_SOURCE_DIR}/CMake/Mathematica)

# Default to Release build type
if(NOT CMAKE_BUILD_TYPE)
  set(CMAKE_BUILD_TYPE Release CACHE STRING "Type of build" FORCE)
endif()
message(STATUS "-------- BUILD-TYPE: ${CMAKE_BUILD_TYPE} --------")

# Export the list of compile-commands into compile_commands.json
set(CMAKE_EXPORT_COMPILE_COMMANDS ON)

# Global compiler options
add_compile_options(
  $<$<CONFIG:Debug>:-Og>
  $<$<CONFIG:Debug>:-ggdb3>
)

# Create an Interface target for compiler warnings
<<<<<<< HEAD
add_library(project_warnings INTERFACE)
install(TARGETS project_warnings EXPORT nrgljubljana-targets)
=======
if(NOT TARGET project_warnings)
  add_library(project_warnings INTERFACE)
endif()
install(TARGETS project_warnings EXPORT app4triqs-targets)
>>>>>>> 7b8b71e9
target_compile_options(project_warnings
  INTERFACE
    -Wall
    -Wextra
    -Wpedantic
    -Wno-sign-compare
    -Wno-extra-semi
    -Wno-unused-parameter
    -Wno-vla
    -Wno-vla-extension
    -Wno-unused-variable
#    $<$<CXX_COMPILER_ID:GNU>:-Wshadow=local>
#    $<$<CXX_COMPILER_ID:Clang>:-Wshadow>
    $<$<CXX_COMPILER_ID:Clang>:-Wno-gcc-compat>
)

# ############
# Dependencies

# OpenMP
find_package(OpenMP REQUIRED)
add_library(openmp INTERFACE)
target_compile_options(openmp INTERFACE ${OpenMP_CXX_FLAGS})
target_link_libraries(openmp INTERFACE ${OpenMP_CXX_FLAGS})
install(TARGETS openmp EXPORT nrgljubljana-targets)

# Boost
set(Boost_NO_BOOST_CMAKE ON)
set(Boost_USE_STATIC_LIBS OFF)
find_package(Boost 1.53 REQUIRED COMPONENTS serialization)
add_library(boost INTERFACE)
target_include_directories(boost SYSTEM INTERFACE ${Boost_INCLUDE_DIRS})
target_link_libraries(boost INTERFACE ${Boost_LIBRARIES})
install(TARGETS boost EXPORT nrgljubljana-targets)

# BLAS/Lapack
find_package(LAPACK REQUIRED)
add_library(blas_lapack INTERFACE)
target_compile_options(blas_lapack INTERFACE ${LAPACK_LINKER_FLAGS})
target_link_libraries(blas_lapack INTERFACE ${LAPACK_LIBRARIES})
install(TARGETS blas_lapack EXPORT nrgljubljana-targets)

# GMP
find_package(GMP REQUIRED)
install(TARGETS gmp EXPORT nrgljubljana-targets)

# Mathematica (optional)
find_package(Mathematica)
if(Mathematica_FOUND)
  message(STATUS "Mathematica executable ${Mathematica_KERNEL_EXECUTABLE}")
endif()

# Dynamic Analyzer Checks

option(ASAN OFF "Compile library and executables with LLVM Address Sanitizer")
option(UBSAN OFF "Compile library and executables with LLVM Undefined Behavior Sanitizer")

if(ASAN)
  if(NOT TARGET asan)
    find_package(sanitizer REQUIRED "asan")
  endif()
  install(TARGETS asan EXPORT nrgljubljana-targets)
endif()
if(UBSAN)
  if(NOT TARGET ubsan)
    find_package(sanitizer REQUIRED "ubsan")
  endif()
  install(TARGETS ubsan EXPORT nrgljubljana-targets)
endif()

# Resolve Clang Linktime Problems
# CMake will adjust any linker flags from '-L path_to/mylib.so' to -lmylib
# if the proper mylib.so is automatically found by the linker, i.e.
# the directory comes first in LIBRARY_PATH.
# The clang linker however ignores LIBRARY_PATH.
# We thus explicitly add the content of LIBRARY_PATH to the LDFLAGS
# FIXME For future cmake versions we should populate the
# INTERFACE_LINK_DIRECTORIES of the triqs target
# ---------------------------------
if("${CMAKE_CXX_COMPILER_ID}" STREQUAL "Clang" AND DEFINED ENV{LIBRARY_PATH})
  string(REPLACE ":" ";" LINK_DIRS $ENV{LIBRARY_PATH})
  foreach(dir ${LINK_DIRS})
    string(APPEND CMAKE_SHARED_LINKER_FLAGS " -L${dir}")
    string(APPEND CMAKE_MODULE_LINKER_FLAGS " -L${dir}")
    string(APPEND CMAKE_EXE_LINKER_FLAGS " -L${dir}")
  endforeach()
endif()

# #############
# Build Project

# Build and install the nrgljubljana library
add_subdirectory(c++)

# Tools
add_subdirectory(tools)

# Tests
option(Build_Tests "Build tests" ON)
if(Build_Tests AND NOT IS_SUBPROJECT)
  enable_testing()
  add_subdirectory(test)
endif()

<<<<<<< HEAD
# Build the documentation
option(Build_Documentation "Build documentation" OFF)
if(Build_Documentation)
  message(STATUS "Documentation Build enabled")
  add_subdirectory(doc)
=======
if(TRIQS_WITH_PYTHON_SUPPORT)
  # Python interface
  add_subdirectory(python/app4triqs)

  # Build the documentation
  option(Build_Documentation "Build documentation" OFF)
  if(Build_Documentation AND NOT IS_SUBPROJECT)
    if(NOT TRIQS_WITH_DOCUMENTATION)
      message(WARNING "TRIQS was installed without documentation! Cannot build documentation.")
    else()
      message(STATUS "Documentation Build enabled")
      add_subdirectory(doc)
    endif()
  endif()
else()
  message(WARNING "TRIQS was installed without Python support. Cannot build the Python Interface and Documentation.")
>>>>>>> 7b8b71e9
endif()

# Additional configuration files
add_subdirectory(share)

# Mathematica part of NRG Ljubljana (nrginit)
add_subdirectory(nrginit)

# #############
# Debian Package

option(BUILD_DEBIAN_PACKAGE "Build a deb package" OFF)
if(BUILD_DEBIAN_PACKAGE AND NOT IS_SUBPROJECT)
  if(NOT CMAKE_INSTALL_PREFIX STREQUAL "/usr")
    message(FATAL_ERROR "CMAKE_INSTALL_PREFIX must be /usr for packaging")
  endif()
  set(CPACK_PACKAGE_NAME nrgljubljana)
  set(CPACK_GENERATOR "DEB")
  set(CPACK_PACKAGE_VERSION ${PROJECT_VERSION})
  set(CPACK_PACKAGE_CONTACT "https://github.com/rokzitko/nrgljubljana")
  execute_process(COMMAND dpkg --print-architecture OUTPUT_VARIABLE CMAKE_DEBIAN_PACKAGE_ARCHITECTURE OUTPUT_STRIP_TRAILING_WHITESPACE)
  set(CPACK_DEBIAN_PACKAGE_SHLIBDEPS ON)
  set(CPACK_DEBIAN_PACKAGE_GENERATE_SHLIBS ON)
  include(CPack)
endif()
<|MERGE_RESOLUTION|>--- conflicted
+++ resolved
@@ -26,12 +26,8 @@
 
 # ############
 # Define Project
-<<<<<<< HEAD
 project(NRGLJUBLJANA VERSION 2019.11 LANGUAGES C CXX)
-=======
-project(APP4TRIQS VERSION 2.2.0 LANGUAGES C CXX)
 get_directory_property(IS_SUBPROJECT PARENT_DIRECTORY)
->>>>>>> 7b8b71e9
 
 # ############
 # Load CPP2PY
@@ -44,13 +40,7 @@
 
 # Assert that Install directory is given and invalid.
 if(CMAKE_INSTALL_PREFIX_INITIALIZED_TO_DEFAULT OR (NOT IS_ABSOLUTE ${CMAKE_INSTALL_PREFIX}))
-<<<<<<< HEAD
   message(FATAL_ERROR "No install prefix given (or invalid)")
-=======
-  message(STATUS "No install prefix given (or invalid). Defaulting to TRIQS_ROOT")
-  set(CMAKE_INSTALL_PREFIX ${TRIQS_ROOT} CACHE PATH "default install path" FORCE)
-  set(CMAKE_INSTALL_PREFIX_INITIALIZED_TO_DEFAULT FALSE)
->>>>>>> 7b8b71e9
 endif()
 message(STATUS "-------- CMAKE_INSTALL_PREFIX: ${CMAKE_INSTALL_PREFIX} --------")
 
@@ -79,15 +69,10 @@
 )
 
 # Create an Interface target for compiler warnings
-<<<<<<< HEAD
-add_library(project_warnings INTERFACE)
-install(TARGETS project_warnings EXPORT nrgljubljana-targets)
-=======
 if(NOT TARGET project_warnings)
   add_library(project_warnings INTERFACE)
 endif()
-install(TARGETS project_warnings EXPORT app4triqs-targets)
->>>>>>> 7b8b71e9
+install(TARGETS project_warnings EXPORT nrgljubljana-targets)
 target_compile_options(project_warnings
   INTERFACE
     -Wall
@@ -192,30 +177,11 @@
   add_subdirectory(test)
 endif()
 
-<<<<<<< HEAD
 # Build the documentation
 option(Build_Documentation "Build documentation" OFF)
-if(Build_Documentation)
+if(Build_Documentation AND NOT IS_SUBPROJECT)
   message(STATUS "Documentation Build enabled")
   add_subdirectory(doc)
-=======
-if(TRIQS_WITH_PYTHON_SUPPORT)
-  # Python interface
-  add_subdirectory(python/app4triqs)
-
-  # Build the documentation
-  option(Build_Documentation "Build documentation" OFF)
-  if(Build_Documentation AND NOT IS_SUBPROJECT)
-    if(NOT TRIQS_WITH_DOCUMENTATION)
-      message(WARNING "TRIQS was installed without documentation! Cannot build documentation.")
-    else()
-      message(STATUS "Documentation Build enabled")
-      add_subdirectory(doc)
-    endif()
-  endif()
-else()
-  message(WARNING "TRIQS was installed without Python support. Cannot build the Python Interface and Documentation.")
->>>>>>> 7b8b71e9
 endif()
 
 # Additional configuration files
